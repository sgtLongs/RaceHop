--- conflicted
+++ resolved
@@ -377,134 +377,6 @@
   m_Children: []
   m_Father: {fileID: 0}
   m_LocalEulerAnglesHint: {x: 0, y: 0, z: 0}
-<<<<<<< HEAD
---- !u!1 &882007738
-GameObject:
-  m_ObjectHideFlags: 0
-  m_CorrespondingSourceObject: {fileID: 0}
-  m_PrefabInstance: {fileID: 0}
-  m_PrefabAsset: {fileID: 0}
-  serializedVersion: 6
-  m_Component:
-  - component: {fileID: 882007739}
-  - component: {fileID: 882007740}
-  m_Layer: 0
-  m_Name: Scene Manager
-  m_TagString: Untagged
-  m_Icon: {fileID: 0}
-  m_NavMeshLayer: 0
-  m_StaticEditorFlags: 0
-  m_IsActive: 1
---- !u!4 &882007739
-Transform:
-  m_ObjectHideFlags: 0
-  m_CorrespondingSourceObject: {fileID: 0}
-  m_PrefabInstance: {fileID: 0}
-  m_PrefabAsset: {fileID: 0}
-  m_GameObject: {fileID: 882007738}
-  serializedVersion: 2
-  m_LocalRotation: {x: 0, y: 0, z: 0, w: 1}
-  m_LocalPosition: {x: -3.87334, y: -0.4, z: 23.81098}
-  m_LocalScale: {x: 1, y: 1, z: 1}
-  m_ConstrainProportionsScale: 0
-  m_Children: []
-  m_Father: {fileID: 0}
-  m_LocalEulerAnglesHint: {x: 0, y: 0, z: 0}
---- !u!114 &882007740
-MonoBehaviour:
-  m_ObjectHideFlags: 0
-  m_CorrespondingSourceObject: {fileID: 0}
-  m_PrefabInstance: {fileID: 0}
-  m_PrefabAsset: {fileID: 0}
-  m_GameObject: {fileID: 882007738}
-  m_Enabled: 1
-  m_EditorHideFlags: 0
-  m_Script: {fileID: 11500000, guid: 142b84dee6d50a4479329d9948b1f8c2, type: 3}
-  m_Name: 
-  m_EditorClassIdentifier: 
-  fadeCanvasGroup: {fileID: 830864298}
-  fadeDuration: 1
-  debugFadeToNextScene: 0
---- !u!1 &1334389425
-GameObject:
-  m_ObjectHideFlags: 0
-  m_CorrespondingSourceObject: {fileID: 0}
-  m_PrefabInstance: {fileID: 0}
-  m_PrefabAsset: {fileID: 0}
-  serializedVersion: 6
-  m_Component:
-  - component: {fileID: 1334389428}
-  - component: {fileID: 1334389427}
-  - component: {fileID: 1334389426}
-  m_Layer: 0
-  m_Name: EventSystem
-  m_TagString: Untagged
-  m_Icon: {fileID: 0}
-  m_NavMeshLayer: 0
-  m_StaticEditorFlags: 0
-  m_IsActive: 0
---- !u!114 &1334389426
-MonoBehaviour:
-  m_ObjectHideFlags: 0
-  m_CorrespondingSourceObject: {fileID: 0}
-  m_PrefabInstance: {fileID: 0}
-  m_PrefabAsset: {fileID: 0}
-  m_GameObject: {fileID: 1334389425}
-  m_Enabled: 1
-  m_EditorHideFlags: 0
-  m_Script: {fileID: 11500000, guid: 01614664b831546d2ae94a42149d80ac, type: 3}
-  m_Name: 
-  m_EditorClassIdentifier: 
-  m_SendPointerHoverToParent: 1
-  m_MoveRepeatDelay: 0.5
-  m_MoveRepeatRate: 0.1
-  m_XRTrackingOrigin: {fileID: 0}
-  m_ActionsAsset: {fileID: -944628639613478452, guid: ca9f5fa95ffab41fb9a615ab714db018, type: 3}
-  m_PointAction: {fileID: -1654692200621890270, guid: ca9f5fa95ffab41fb9a615ab714db018, type: 3}
-  m_MoveAction: {fileID: -8784545083839296357, guid: ca9f5fa95ffab41fb9a615ab714db018, type: 3}
-  m_SubmitAction: {fileID: 392368643174621059, guid: ca9f5fa95ffab41fb9a615ab714db018, type: 3}
-  m_CancelAction: {fileID: 7727032971491509709, guid: ca9f5fa95ffab41fb9a615ab714db018, type: 3}
-  m_LeftClickAction: {fileID: 3001919216989983466, guid: ca9f5fa95ffab41fb9a615ab714db018, type: 3}
-  m_MiddleClickAction: {fileID: -2185481485913320682, guid: ca9f5fa95ffab41fb9a615ab714db018, type: 3}
-  m_RightClickAction: {fileID: -4090225696740746782, guid: ca9f5fa95ffab41fb9a615ab714db018, type: 3}
-  m_ScrollWheelAction: {fileID: 6240969308177333660, guid: ca9f5fa95ffab41fb9a615ab714db018, type: 3}
-  m_TrackedDevicePositionAction: {fileID: 6564999863303420839, guid: ca9f5fa95ffab41fb9a615ab714db018, type: 3}
-  m_TrackedDeviceOrientationAction: {fileID: 7970375526676320489, guid: ca9f5fa95ffab41fb9a615ab714db018, type: 3}
-  m_DeselectOnBackgroundClick: 1
-  m_PointerBehavior: 0
-  m_CursorLockBehavior: 0
-  m_ScrollDeltaPerTick: 6
---- !u!114 &1334389427
-MonoBehaviour:
-  m_ObjectHideFlags: 0
-  m_CorrespondingSourceObject: {fileID: 0}
-  m_PrefabInstance: {fileID: 0}
-  m_PrefabAsset: {fileID: 0}
-  m_GameObject: {fileID: 1334389425}
-  m_Enabled: 1
-  m_EditorHideFlags: 0
-  m_Script: {fileID: 11500000, guid: 76c392e42b5098c458856cdf6ecaaaa1, type: 3}
-  m_Name: 
-  m_EditorClassIdentifier: 
-  m_FirstSelected: {fileID: 0}
-  m_sendNavigationEvents: 1
-  m_DragThreshold: 10
---- !u!4 &1334389428
-Transform:
-  m_ObjectHideFlags: 0
-  m_CorrespondingSourceObject: {fileID: 0}
-  m_PrefabInstance: {fileID: 0}
-  m_PrefabAsset: {fileID: 0}
-  m_GameObject: {fileID: 1334389425}
-  serializedVersion: 2
-  m_LocalRotation: {x: 0, y: 0, z: 0, w: 1}
-  m_LocalPosition: {x: 0, y: 0, z: 0}
-  m_LocalScale: {x: 1, y: 1, z: 1}
-  m_ConstrainProportionsScale: 0
-  m_Children: []
-  m_Father: {fileID: 0}
-  m_LocalEulerAnglesHint: {x: 0, y: 0, z: 0}
-=======
 --- !u!4 &1003731851 stripped
 Transform:
   m_CorrespondingSourceObject: {fileID: 589886545344617207, guid: f83bdaff26319b64d8532cbba697287a, type: 3}
@@ -574,7 +446,6 @@
       addedObject: {fileID: 5205097415506492018}
     m_AddedComponents: []
   m_SourcePrefab: {fileID: 100100000, guid: f83bdaff26319b64d8532cbba697287a, type: 3}
->>>>>>> deeda073
 --- !u!1001 &1425960758
 PrefabInstance:
   m_ObjectHideFlags: 0
@@ -1306,12 +1177,5 @@
   - {fileID: 832575519}
   - {fileID: 1425960758}
   - {fileID: 2095828145}
-<<<<<<< HEAD
-  - {fileID: 74730987}
-  - {fileID: 882007739}
-  - {fileID: 1748170558}
-  - {fileID: 1334389428}
-=======
   - {fileID: 1124391124916146969}
-  - {fileID: 1029674418}
->>>>>>> deeda073
+  - {fileID: 1029674418}